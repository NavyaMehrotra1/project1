--- conflicted
+++ resolved
@@ -14,21 +14,14 @@
     "next": "14.0.0",
     "react": "^18.2.0",
     "react-dom": "^18.2.0",
-<<<<<<< HEAD
     "react-hot-toast": "^2.6.0",
-    "tailwindcss": "^3.3.0"
-=======
-    "axios": "^1.6.0",
     "tailwindcss": "^3.3.0",
-    "lucide-react": "^0.292.0",
     "cytoscape": "^3.26.0",
     "cytoscape-dagre": "^2.5.0",
     "cytoscape-cose-bilkent": "^4.1.0",
-    "react-hot-toast": "^2.4.1",
     "socket.io-client": "^4.7.2",
     "framer-motion": "^10.16.4",
     "react-select": "^5.8.0"
->>>>>>> 441c0c0e
   },
   "devDependencies": {
     "@types/node": "^20.8.0",
